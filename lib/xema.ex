defmodule Xema do
  @moduledoc """
  A schema validator inspired by [JSON Schema](http://json-schema.org).

  All available keywords to construct a schema are described on page
  [Usage](usage.html).

  This module can be used to construct a schema module. Should a module
  contain multiple schemas the option `multi: true` is required.

  `use Xema` imports `Xema.Builder` and extends the module with the functions
  + `__MODULE__.valid?/2`
  + `__MODULE__.validate/2`
  + `__MODULE__.validate!/2`
  + `__MODULE__.cast/2`
  + `__MODULE__.cast!/2`
  + `__MODULE__.xema/1`

  The macro `xema/2` supports the construction of a schema. After that
  the schema is available via the functions above.

  In a multi schema module a schema can be tagged with `@default true` and
  then called by
  + `__MODULE__.valid?/1`
  + `__MODULE__.validate/1`
  + `__MODULE__.validate!/1`
  + `__MODULE__.cast/1`
  + `__MODULE__.cast!/1`
  + `__MODULE__.xema/0`

  The functions with arity 1 are also available for single schema modules.

  ## Examples

  Sinlge schema module:

      iex> defmodule SingleSchema do
      ...>   use Xema
      ...>
      ...>   # The name :num is optional.
      ...>   xema :num, do: number(minimum: 1)
      ...> end
      iex>
      iex> SingleSchema.valid?(:num, 6)
      true
      iex> SingleSchema.valid?(5)
      true
      iex> SingleSchema.validate(0)
      {:error, %Xema.ValidationError{
         reason: %{minimum: 1, value: 0}
      }}
      iex> SingleSchema.cast("5")
      {:ok, 5}
      iex> SingleSchema.cast("-5")
      {:error, %Xema.ValidationError{
         reason: %{minimum: 1, value: -5}
      }}

  Multi schema module:

      iex> defmodule Schema do
      ...>   use Xema, multi: true
      ...>
      ...>   @pos integer(minimum: 0)
      ...>   @neg integer(maximum: 0)
      ...>
      ...>   @default true
      ...>   xema :user do
      ...>     map(
      ...>       properties: %{
      ...>         name: string(min_length: 1),
      ...>         age: @pos
      ...>       }
      ...>     )
      ...>   end
      ...>
      ...>   xema :nums do
      ...>     map(
      ...>       properties: %{
      ...>         pos: list(items: @pos),
      ...>         neg: list(items: @neg)
      ...>       }
      ...>     )
      ...>   end
      ...> end
      iex>
      iex> Schema.valid?(:user, %{name: "John", age: 21})
      true
      iex> Schema.valid?(%{name: "John", age: 21})
      true
      iex> Schema.valid?(%{name: "", age: 21})
      false
      iex> Schema.validate(%{name: "John", age: 21})
      :ok
      iex> Schema.validate(%{name: "", age: 21})
      {:error, %Xema.ValidationError{
        reason: %{
          properties: %{name: %{min_length: 1, value: ""}}}
        }
      }
      iex> Schema.valid?(:nums, %{pos: [1, 2, 3]})
      true
      iex> Schema.valid?(:nums, %{neg: [1, 2, 3]})
      false
      ```

  Struct schema module:

      iex> defmodule StructA do
      ...>   use Xema
      ...>
      ...>   xema do
      ...>     field :foo, :integer, minimum: 0
      ...>   end
      ...> end
      ...>
      ...> defmodule StructB do
      ...>   use Xema
      ...>
      ...>   xema do
      ...>     field :a, :string, min_length: 3
      ...>     field :b, StructA
      ...>     required [:a]
      ...>   end
      ...> end
      ...>
      ...> data = StructB.cast!(a: "abc", b: %{foo: 5})
      ...> data.a
      "abc"
      iex> Map.from_struct(data.b)
      %{foo: 5}

  For more examples to construct schemas see "[Examples](examples.html)".
  """

  use Xema.Behaviour

  import Xema.Castable.Helper, only: [cast_key: 2]
  import Xema.Utils, only: [to_existing_atom: 1]

  alias Xema.{
    Castable,
    CastError,
    Ref,
    Schema,
    SchemaError,
    SchemaValidator,
    ValidationError
  }

  @keywords Schema.keywords()
  @types Schema.types()

  @doc false
  defmacro __using__(opts) do
    multi = Keyword.get(opts, :multi, false)

    quote do
      import Xema.Builder
      @xemas []
      @default false
      @multi unquote(multi)
    end
  end

  @doc """
  This function creates the schema from the given `data`.

  Possible options:
  + `:loader` - a loader for remote schemas. This option will overwrite the
                loader from the config.
                See [Configure a loader](loader.html) to how to define a loader.

  + `inline` - inlined all references in the schema. Default `:true`.

  ## Examples

  Simple schema:

      iex> schema = Xema.new :string
      iex> Xema.valid? schema, "hello"
      true
      iex> Xema.valid? schema, 42
      false

  Schema:

      iex> schema = Xema.new {:string, min_length: 3, max_length: 12}
      iex> Xema.valid? schema, "hello"
      true
      iex> Xema.valid? schema, "hi"
      false

  Nested schemas:

      iex> schema = Xema.new {:list, items: {:number, minimum: 2}}
      iex> Xema.validate(schema, [2, 3, 4])
      :ok
      iex> Xema.valid?(schema, [2, 3, 4])
      true
      iex> Xema.validate(schema, [2, 3, 1])
      {:error, %Xema.ValidationError{
        reason: %{
          items: [{2, %{value: 1, minimum: 2}}]}
        }
      }

  More examples can be found on page
  [Usage](https://hexdocs.pm/xema/usage.html#content).
  """
<<<<<<< HEAD
  @spec new(Schema.t() | Schema.type() | tuple | atom | keyword, keyword) :: Xema.t()
=======
  @spec new(Schema.t() | Schema.type() | tuple | atom | keyword, keyword) :: __MODULE__.t()
>>>>>>> 2c1f0139
  def new(data, opts)

  # The implementation of `init`.
  #
  # This function prepares the given keyword list for the function schema.
  @impl true
  @doc false
  @spec init(atom | keyword | {atom | [atom], keyword}) :: Schema.t()
  def init(type) when is_atom(type), do: init({type, []})

  def init(val) when is_list(val) do
    case Keyword.keyword?(val) do
      true ->
        # init without a given type
        init({:any, val})

      false ->
        # init with multiple types
        init({val, []})
    end
  end

  def init({:ref, pointer}), do: init({:any, ref: pointer})

  def init(data) do
    SchemaValidator.validate!(data)
    schema(data)
  end

  # This function creates a schema from the given data.
  defp schema(type, opts \\ [])

  # Extracts the schema form a `%Xema{}` struct.
  @spec schema(Xema.t(), keyword) :: Schema.t()
  defp schema(%Xema{schema: schema}, _), do: schema

  # Creates a schema from a list. Expected a list of types or a keyword list
  # for an any schema.
  # This function will be just called for nested schemas.
  @spec schema([Schema.type()] | keyword, keyword) :: Schema.t()
  defp schema(list, opts) when is_list(list) do
    case Keyword.keyword?(list) do
      true ->
        schema({:any, list}, opts)

      false ->
        schema({list, []}, opts)
    end
  end

  # Creates a schema from an atom type.
  @spec schema(atom, keyword) :: Schema.t()
  defp schema(value, opts) when value in @types do
    schema({value, []}, opts)
  end

  # Creates a schema from a `Xema` module.
  defp schema(value, _opts) when is_atom(value) do
    ensure_behaviour!(value).xema().schema
  end

  # Creates a bool schema. Keywords and opts will be ignored.
  @spec schema({Schema.type() | [Schema.type()], keyword}, keyword) :: Schema.t()
  defp schema({bool, _}, _) when is_boolean(bool), do: Schema.new(type: bool)

  # Creates a schema for a reference.
  defp schema({:ref, keywords}, _), do: schema({:any, [{:ref, keywords}]})

  defp schema({type, keywords}, _) do
    keywords
    |> Keyword.put(:type, type)
    |> update()
    |> Schema.new()
  end

  # This function creates the schema tree.
  @spec update(keyword) :: keyword
  defp update(keywords) do
    keywords
    |> Keyword.update(:additional_items, nil, &bool_or_schema/1)
    |> Keyword.update(:additional_properties, nil, &bool_or_schema/1)
    |> Keyword.update(:all_of, nil, &schemas/1)
    |> Keyword.update(:any_of, nil, &schemas/1)
    |> Keyword.update(:contains, nil, &schema/1)
    |> Keyword.update(:dependencies, nil, &dependencies/1)
    |> Keyword.update(:else, nil, &schema/1)
    |> Keyword.update(:if, nil, &schema/1)
    |> Keyword.update(:items, nil, &items/1)
    |> Keyword.update(:not, nil, &schema/1)
    |> Keyword.update(:one_of, nil, &schemas/1)
    |> Keyword.update(:pattern_properties, nil, &schemas/1)
    |> Keyword.update(:properties, nil, &schemas/1)
    |> Keyword.update(:property_names, nil, &schema/1)
    |> Keyword.update(:definitions, nil, &schemas/1)
    |> Keyword.update(:required, nil, &MapSet.new/1)
    |> Keyword.update(:then, nil, &schema/1)
    |> update_allow()
    |> update_data()
  end

  @spec schemas(list) :: list
  defp schemas(list) when is_list(list), do: Enum.map(list, fn schema -> schema(schema) end)

  @spec schemas(map) :: map
  defp schemas(map) when is_map(map), do: map_values(map, &schema/1)

  @spec dependencies(map) :: map
  defp dependencies(map),
    do:
      Enum.into(map, %{}, fn
        {key, dep} when is_list(dep) ->
          case Keyword.keyword?(dep) do
            true -> {key, schema(dep)}
            false -> {key, dep}
          end

        {key, dep} when is_boolean(dep) ->
          {key, schema(dep)}

        {key, dep} when is_atom(dep) ->
          {key, [dep]}

        {key, dep} when is_binary(dep) ->
          {key, [dep]}

        {key, dep} ->
          {key, schema(dep)}
      end)

  @spec bool_or_schema(boolean | atom) :: boolean | Schema.t()
  defp bool_or_schema(bool) when is_boolean(bool), do: bool

  defp bool_or_schema(schema), do: schema(schema)

  @spec items(any) :: list
  defp items(schema) when is_atom(schema) or is_tuple(schema),
    do: schema(schema)

  defp items(value) when is_list(value) do
    case Keyword.keyword?(value) do
      true ->
        case schemas?(value) do
          true -> schemas(value)
          false -> schema(value)
        end

      false ->
        schemas(value)
    end
  end

  defp items(items), do: items

  @spec schemas?(keyword) :: boolean
  defp schemas?(value),
    do:
      value
      |> Keyword.keys()
      |> Enum.all?(fn type -> type in [:ref | @types] end)

  defp update_allow(keywords) do
    case Keyword.pop(keywords, :allow, :undefined) do
      {:undefined, keywords} ->
        keywords

      {value, keywords} ->
        Keyword.update!(keywords, :type, fn
          types when is_list(types) -> [value | types]
          type -> [type, value]
        end)
    end
  end

  defp update_data(keywords) do
    {data, keywords} = do_update_data(keywords)

    data =
      case Enum.empty?(data) do
        true -> nil
        false -> data
      end

    Keyword.put(keywords, :data, data)
  end

  @spec do_update_data(keyword) :: {map, keyword}
  defp do_update_data(keywords),
    do:
      keywords
      |> diff_keywords()
      |> Enum.reduce({%{}, keywords}, fn key, {data, keywords} ->
        {value, keywords} = Keyword.pop(keywords, key)
        {Map.put(data, key, maybe_schema(value)), keywords}
      end)

  defp maybe_schema(list) when is_list(list) do
    case Keyword.keyword?(list) do
      true ->
        case has_keyword?(list) do
          true -> schema(list)
          false -> list
        end

      false ->
        Enum.map(list, &maybe_schema/1)
    end
  end

  defp maybe_schema(atom) when is_atom(atom) do
    case atom in Schema.types() do
      true -> schema(atom)
      false -> atom
    end
  end

  defp maybe_schema({:ref, str} = ref) when is_binary(str), do: schema(ref)

  defp maybe_schema({atom, list} = tuple)
       when is_atom(atom) and is_list(list) do
    case atom in Schema.types() do
      true -> schema(tuple)
      false -> tuple
    end
  end

  defp maybe_schema(%_{} = struct), do: struct

  defp maybe_schema(map) when is_map(map), do: map_values(map, &maybe_schema/1)

  defp maybe_schema(value), do: value

  defp diff_keywords(list),
    do:
      list
      |> Keyword.keys()
      |> MapSet.new()
      |> MapSet.difference(MapSet.new(@keywords))
      |> MapSet.to_list()

  defp has_keyword?(list),
    do:
      list
      |> Keyword.keys()
      |> MapSet.new()
      |> MapSet.disjoint?(MapSet.new(@keywords))
      |> Kernel.not()

  # Returns a map where each value is the result of invoking `fun` on each
  # value of the given `map`.
  @spec map_values(map, (any -> any)) :: map
  defp map_values(map, fun) when is_map(map) and is_function(fun),
    do: Enum.into(map, %{}, fn {key, val} -> {key, fun.(val)} end)

  @doc """
  Returns the source for a given `xema`. The output can differ from the input
  if the schema contains references. To get the original source the schema
  must be created with `inline: false`.

  ## Examples

      iex> {:integer, minimum: 1} |> Xema.new() |> Xema.source()
      {:integer, minimum: 1}
  """
  @spec source(Xema.t() | Schema.t()) :: atom | keyword | {atom, keyword}
  def source(%Xema{} = xema), do: source(xema.schema)

  def source(%Schema{} = schema) do
    type = schema.type
    data = Map.get(schema, :data) || %{}

    keywords =
      schema
      |> Schema.to_map()
      |> Map.delete(:type)
      |> Map.delete(:data)
      |> Map.merge(data)
      |> Enum.map(fn {key, val} -> {key, nested_source(val)} end)
      |> map_ref()

    case {type, keywords} do
      {type, []} -> type
      {:any, keywords} -> keywords
      tuple -> tuple
    end
  end

  defp map_ref(keywords) do
    case Keyword.has_key?(keywords, :ref) do
      true ->
        if length(keywords) == 1 do
          keywords[:ref]
        else
          {_, pointer} = keywords[:ref]
          Keyword.put(keywords, :ref, pointer)
        end

      false ->
        keywords
    end
  end

  defp nested_source(%Schema{} = val), do: source(val)

  defp nested_source(%Ref{} = val), do: {:ref, val.pointer}

  defp nested_source(%MapSet{} = val), do: Map.keys(val.map)

  defp nested_source(%_{} = struct), do: struct

  defp nested_source(val) when is_map(val) do
    map_values(val, &nested_source/1)
  end

  defp nested_source(val) when is_list(val), do: Enum.map(val, &nested_source/1)

  defp nested_source(val), do: val

  @doc """
  Converts the given data using the specified schema. Returns the converted data
  or an exception.
  """
  @spec cast!(Xema.t(), term) :: term
  def cast!(xema, value, opts \\ []) do
    case cast(xema, value, opts) do
      {:ok, cast} ->
        cast

      {:error, exception} ->
        raise exception
    end
  end

  @doc """
  Converts the given data using the specified schema. Returns `{:ok, result}` or
  `{:error, reason}`. The `result` is converted and validated with the schema.

  ## Examples:

      iex> schema = Xema.new({:integer, minimum: 1})
      iex> Xema.cast(schema, "5")
      {:ok, 5}
      iex> Xema.cast(schema, "five")
      {:error, %Xema.CastError{
        key: nil,
        path: [],
        to: :integer,
        value: "five"
      }}
      iex> Xema.cast(schema, "0")
      {:error, %Xema.ValidationError{
        reason: %{minimum: 1, value: 0}
      }}

  ## Multiple types

  If for a value multiple types are defined the function used the result of the
  first successful conversion.

  ## Examples

      iex> schema = Xema.new([:integer, :string, nil])
      iex> Xema.cast(schema, 5)
      {:ok, 5}
      iex> Xema.cast(schema, 5.5)
      {:ok, "5.5"}
      iex> Xema.cast(schema, "5")
      {:ok, 5}
      iex> Xema.cast(schema, "five")
      {:ok, "five"}
      iex> Xema.cast(schema, nil)
      {:ok, nil}
      iex> Xema.cast(schema, [5])
      {:error,
        %Xema.CastError{path: [], to: [:integer, :string, nil], value: [5]}
      }

  ## Cast with `any_of`, `all_of`, and `one_of`

  Schemas in a combiner will be cast independently one by one in reverse order.

  ## Examples

      iex> schema = Xema.new(any_of: [
      ...>   [properties: %{a: :integer}],
      ...>   [properties: %{a: :string}]
      ...> ])
      iex> Xema.cast(schema, %{a: 5})
      {:ok, %{a: 5}}
      iex> Xema.cast(schema, %{a: 5.5})
      {:ok, %{a: "5.5"}}
      iex> Xema.cast(schema, %{a: "5"})
      {:ok, %{a: 5}}
      iex> Xema.cast(schema, %{a: "five"})
      {:ok, %{a: "five"}}
      iex> Xema.cast(schema, %{a: [5]})
      {:error,
        %Xema.CastError{
          error: nil,
          key: nil,
          message: nil,
          path: [],
          to: [
            %{path: [:a], to: :integer, value: [5]},
            %{path: [:a], to: :string, value: [5]}
          ],
          value: %{a: [5]}
      }}

  ## Options

  With the option `additional_properties: :delete` additional properties will be
  deleted on cast. Additional properties will be deleted in schemas with
  `additional_properties: false`.

  ## Examples

      iex> schema = Xema.new(
      ...>   properties: %{
      ...>     a: [
      ...>       properties: %{
      ...>         foo: :integer
      ...>       },
      ...>       additional_properties: false
      ...>     ],
      ...>     b: [
      ...>       properties: %{
      ...>         foo: :integer
      ...>       }
      ...>     ]
      ...>   }
      ...> )
      iex>
      iex> Xema.cast(schema, %{
      ...>   a: %{foo: "6", bar: "7"},
      ...>   b: %{foo: "6", bar: "7"},
      ...> }, additional_properties: :delete)
      {:ok, %{
        a: %{foo: 6},
        b: %{foo: 6, bar: "7"}
      }}
  """
  @spec cast(Xema.t(), term) :: {:ok, term} | {:error, term}
  def cast(%Xema{schema: schema}, value, opts \\ []) do
    with {:ok, result} <- do_cast(schema, value, opts, []),
         :ok <- validate(schema, result) do
      {:ok, result}
    else
      {:error, %ValidationError{}} = validation_error ->
        validation_error

      {:error, reason} ->
        {:error,
         CastError.exception(
           error: Map.get(reason, :error),
           key: Map.get(reason, :key),
           path: Map.get(reason, :path),
           required: Map.get(reason, :required),
           to: Map.get(reason, :to),
           value: Map.get(reason, :value)
         )}
    end
  end

  @spec do_cast(Schema.t(), term, keyword, list) :: {:ok, term} | {:error, term}
  defp do_cast(%Schema{} = schema, data, opts, path)
       when is_list(data) or is_tuple(data) or is_map(data) do
    with {:ok, values} <- cast_values(schema, data, opts, path),
         {:ok, cast} <- castable_cast(schema, values) do
      cast_combiner(schema, cast, opts, path)
    else
      {:error, reason} ->
        {:error, Map.put_new(reason, :path, Enum.reverse(path))}
    end
  end

  defp do_cast(%Schema{} = schema, value, opts, path) do
    case castable_cast(schema, value) do
      {:ok, cast} -> cast_combiner(schema, cast, opts, path)
      {:error, reason} -> {:error, Map.put(reason, :path, Enum.reverse(path))}
    end
  end

  defp do_cast(nil, value, _opts, _path), do: {:ok, value}

  @spec castable_cast(Schema.t(), term) :: {:ok, term} | {:error, term}
  defp castable_cast(%Schema{} = schema, value) do
    case do_castable_cast(schema, value) do
      {:ok, _} = ok ->
        ok

      {:error, _} = error ->
        error

      _ ->
        case schema do
          %{type: :struct, module: module} -> {:error, %{to: module, value: value}}
          %{type: type} -> {:error, %{to: type, value: value}}
        end
    end
  end

  defp do_castable_cast(%Schema{caster: caster}, value)
       when is_function(caster),
       do: caster.(value)

  defp do_castable_cast(%Schema{caster: {caster, fun}}, value)
       when is_atom(caster) and is_atom(fun),
       do: apply(caster, fun, [value])

  defp do_castable_cast(%Schema{caster: {caster, fun, args}}, value)
       when is_atom(caster) and is_atom(fun),
       do: apply(caster, fun, [value | args])

  defp do_castable_cast(%Schema{caster: caster}, value)
       when caster != nil and is_atom(caster),
       do: caster.cast(value)

  defp do_castable_cast(schema, value), do: Castable.cast(value, schema)

  @spec cast_values(Schema.t(), term, keyword, list) :: term
  defp cast_values(schema, tuple, opts, path) when is_tuple(tuple) do
    with {:ok, values} <- cast_values(schema, Tuple.to_list(tuple), opts, path) do
      {:ok, List.to_tuple(values)}
    end
  end

  defp cast_values(schema, %module{} = struct, opts, path) do
    with {:ok, values} <- cast_values(schema, Map.from_struct(struct), opts, path) do
      {:ok, struct!(module, values)}
    end
  end

  defp cast_values(%Schema{} = schema, data, opts, path) when is_list(data) do
    case Keyword.keyword?(data) do
      true -> cast_values_keyword(schema, data, opts, path)
      false -> cast_values_list(schema, data, opts, path)
    end
  end

  defp cast_values(
         %Schema{
           type: type,
           keys: keys,
           properties: properties,
           pattern_properties: pattern_properties,
           additional_properties: additional_properties
         } = schema,
         data,
         opts,
         path
       )
       when is_map(data) do
    keys = if type == :keyword, do: :atoms, else: keys

    with :ok <- check_required(schema, data, path) do
      data
      |> Enum.reduce_while([], fn {key, value}, acc ->
        schema =
          get_properties_schema(
            properties,
            pattern_properties,
            additional_properties,
            key_to(keys, key)
          )

        case do_cast(schema, value, opts, [key | path]) do
          {:ok, cast} -> {:cont, [{key, cast} | acc]}
          {:error, _} = error -> {:halt, error}
        end
      end)
      |> case do
        {:error, _} = error ->
          error

        values ->
          {:ok,
           values
           |> delete_additional_properties(schema, opts)
           |> Enum.into(%{})
           |> add_defaults(schema, opts)}
      end
    end
  end

  @spec cast_values_keyword(Schema.t(), term, keyword, list) :: term
  defp cast_values_keyword(
         %Schema{
           keys: keys,
           properties: properties,
           pattern_properties: pattern_properties,
           additional_properties: additional_properties
         } = schema,
         data,
         opts,
         path
       )
       when is_list(data) do
    with :ok <- check_required(schema, data, path) do
      data
      |> Enum.reduce_while([], fn {key, value}, acc ->
        schema =
          get_properties_schema(
            properties,
            pattern_properties,
            additional_properties,
            key_to(keys, key)
          )

        case do_cast(schema, value, opts, [key | path]) do
          {:ok, cast} -> {:cont, [{key, cast} | acc]}
          {:error, _} = error -> {:halt, error}
        end
      end)
      |> case do
        {:error, _} = error ->
          error

        values ->
          {:ok,
           values
           |> delete_additional_properties(schema, opts)
           |> add_defaults(schema, opts)
           |> Enum.reverse()}
      end
    end
  end

  @spec cast_values_list(Schema.t(), term, keyword, list) :: term
  defp cast_values_list(%Schema{items: items} = schema, data, opts, path) when is_list(data) do
    case items do
      nil ->
        {:ok, data}

      %Schema{} = schema ->
        data
        |> Enum.with_index()
        |> Enum.reduce_while([], fn {item, index}, acc ->
          case do_cast(schema, item, opts, [index | path]) do
            {:ok, cast} -> {:cont, [cast | acc]}
            {:error, _} = error -> {:halt, error}
          end
        end)
        |> case do
          {:error, _} = error -> error
          values -> {:ok, Enum.reverse(values)}
        end

      items ->
        additional_items = Map.get(schema, :additional_items)

        data
        |> Enum.with_index()
        |> Enum.reduce_while([], fn {item, index}, acc ->
          schema = Enum.at(items, index, additional_items)

          case do_cast(schema, item, opts, [index | path]) do
            {:ok, cast} -> {:cont, [cast | acc]}
            {:error, _} = error -> {:halt, error}
          end
        end)
        |> case do
          {:error, _} = error -> error
          values -> {:ok, Enum.reverse(values)}
        end
    end
  end

  @spec check_required(Schema.t(), term, list) :: :ok | {:error, [String.t()] | [:atom]}
  defp check_required(%Schema{required: nil}, _data, _path), do: :ok

  defp check_required(
         %Schema{type: type, module: module, keys: keys, required: required},
         data,
         path
       ) do
    with {:error, keys} <- do_check_required(required, data, keys) do
      to = if module == nil, do: type, else: module
      {:error, %{to: to, value: data, required: keys, path: path}}
    end
  end

  defp do_check_required(required, data, keys_type) do
    keys =
      data
      |> keys()
      |> cast_keys(keys_type)
      |> MapSet.new()

    required
    |> MapSet.difference(keys)
    |> MapSet.to_list()
    |> case do
      [] -> :ok
      keys -> {:error, keys}
    end
  end

  @spec cast_keys([String.t()] | [atom], :strings | :atoms) :: [String.t()] | [atom]
  defp cast_keys(keys, keys_type) do
    Enum.map(keys, fn key ->
      case cast_key(key, keys_type) do
        :error -> key
        {:ok, cast} -> cast
      end
    end)
  end

  # additional_properties false will be ignored
  defp get_properties_schema(properties, pattern_properties, false, key),
    do: get_properties_schema(properties, pattern_properties, nil, key)

  defp get_properties_schema(nil, nil, additional_properties, _key), do: additional_properties

  defp get_properties_schema(properties, nil, additional_properties, key),
    do: Map.get(properties, key, additional_properties)

  defp get_properties_schema(nil, pattern_properties, additional_properties, key) do
    Enum.find_value(pattern_properties, additional_properties, fn {regex, schema} ->
      with true <- Regex.match?(regex, to_string(key)), do: schema
    end)
  end

  defp get_properties_schema(properties, pattern_properties, additional_properties, key) do
    get_properties_schema(properties, nil, additional_properties, key) ||
      get_properties_schema(nil, pattern_properties, additional_properties, key)
  end

  defp delete_additional_properties(data, %Schema{additional_properties: false} = schema, opts) do
    case Keyword.get(opts, :additional_properties) do
      :delete ->
        keys = Map.keys(Map.get(schema, :properties) || %{})
        patterns = Map.keys(Map.get(schema, :pattern_properties) || %{})
        Enum.filter(data, fn {key, _} -> key?(key, keys, patterns) end)

      _ ->
        data
    end
  end

  defp delete_additional_properties(data, _schema, _opts), do: data

  defp add_defaults(data, schema, _opts) do
    schema
    |> get_defaults()
    |> merge_defaults(data)
  end

  defp get_defaults(%Schema{properties: nil}), do: %{}

  defp get_defaults(%Schema{properties: properties}) do
    Enum.reduce(properties, %{}, fn
      {_key, %Schema{default: nil}}, acc ->
        acc

      {key, %Schema{default: default}}, acc ->
        Map.put(acc, key, get_default(default))
    end)
  end

  defp get_default(fun) when is_function(fun), do: apply(fun, [])

  defp get_default({mod, fun})
       when is_atom(mod) and is_atom(fun),
       do: apply(mod, fun, [])

  defp get_default({mod, fun, arg})
       when is_atom(mod) and is_atom(fun) and is_list(arg),
       do: apply(mod, fun, arg)

  defp get_default(value), do: value

  defp merge_defaults(defaults, data) when defaults == %{}, do: data

  defp merge_defaults(defaults, data) when is_map(data) do
    Enum.reduce(defaults, data, fn {key, value}, acc ->
      case {Map.get(acc, key), Map.get(acc, to_string(key))} do
        {nil, nil} -> Map.put(acc, key, value)
        _ -> acc
      end
    end)
  end

  defp merge_defaults(defaults, data) when is_list(data) do
    Enum.reduce(defaults, data, fn {key, value}, acc ->
      case Keyword.get(data, key) do
        nil -> Keyword.put(acc, key, value)
        _ -> acc
      end
    end)
  end

  defp key?(key, keys, []), do: key in keys

  defp key?(key, [], patterns),
    do: Enum.find_value(patterns, false, fn regex -> Regex.match?(regex, to_string(key)) end)

  defp key?(key, keys, patterns), do: key?(key, keys, []) && key?(key, [], patterns)

  defp cast_combiner(schema, data, opts, path),
    do:
      schema
      |> get_combiner()
      |> do_cast_combiner(data, opts, path)

  defp do_cast_combiner([], data, _opts, _path), do: {:ok, data}

  defp do_cast_combiner(schemas, data, opts, path) do
    schemas
    |> Enum.reverse()
    |> Enum.reduce({data, []}, fn schema, {data, errors} ->
      case do_cast(schema, data, opts, []) do
        {:ok, cast} -> {cast, errors}
        {:error, error} -> {data, [error | errors]}
      end
    end)
    |> case do
      {data, errors} when length(errors) < length(schemas) ->
        {:ok, data}

      {_, errors} ->
        {:error,
         %{
           to: errors,
           value: data,
           path: Enum.reverse(path)
         }}
    end
  end

  @spec get_combiner(Schema.t()) :: [Schema.t()]
  defp get_combiner(%Schema{} = schema),
    do: Enum.concat([schema.any_of || [], schema.all_of || [], schema.one_of || []])

  defp key_to(:atoms, key) when is_binary(key), do: to_existing_atom(key)

  defp key_to(:strings, key) when is_atom(key), do: to_string(key)

  defp key_to(_, key) when is_binary(key) or is_atom(key), do: key

  defp keys(data) when is_map(data), do: Map.keys(data)

  defp keys(data) when is_list(data), do: Keyword.keys(data)

  @doc false
  def ensure_behaviour!(name) when is_atom(name) do
    case behaviour?(name) do
      true -> name
      false -> raise SchemaError, "Module #{inspect(name)} is not a Xema behaviour"
    end
  end

  @doc false
  def behaviour?(name) when is_atom(name) do
    module =
      case Code.ensure_compiled(name) do
        {:module, module} -> module
        {:error, _} -> raise SchemaError, "Module #{inspect(name)} not compiled"
      end

    function_exported?(module, :xema, 0)
  end
end<|MERGE_RESOLUTION|>--- conflicted
+++ resolved
@@ -208,11 +208,7 @@
   More examples can be found on page
   [Usage](https://hexdocs.pm/xema/usage.html#content).
   """
-<<<<<<< HEAD
-  @spec new(Schema.t() | Schema.type() | tuple | atom | keyword, keyword) :: Xema.t()
-=======
   @spec new(Schema.t() | Schema.type() | tuple | atom | keyword, keyword) :: __MODULE__.t()
->>>>>>> 2c1f0139
   def new(data, opts)
 
   # The implementation of `init`.
