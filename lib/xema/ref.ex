--- conflicted
+++ resolved
@@ -49,6 +49,9 @@
 
   @doc """
   Returns the schema for the given `ref` and `xema`.
+
+  This function returns just schema they are defined in the root schema. Inlined
+  schemas can not be found.
   """
   @spec get(Ref.t(), struct) :: Schema.t()
   def get(ref, xema) do
@@ -67,13 +70,8 @@
   defp get_from_opts(%Ref{pointer: pointer, uri: nil}, opts),
     do: {Map.fetch!(opts[:root].refs, pointer), opts}
 
-<<<<<<< HEAD
-  def validate(%Ref{uri: uri}, value, opts) do
-    key = Ref.key(uri)
-=======
-  defp get_from_opts(%Ref{uri: uri}, opts) do
-    key = uri |> Map.put(:fragment, nil) |> URI.to_string()
->>>>>>> 0e696a6d
+  defp get_from_opts(%Ref{uri: uri} = ref, opts) do
+    key = key(ref)
 
     source =
       case master?(key, opts) do
@@ -102,7 +100,10 @@
     end
   end
 
-  # TODO: docs, specs, all key calls
+  @doc """
+  Returns the reference key.
+  """
+  @spec key(Ref.t()) :: String.t()
   def key(%Ref{pointer: pointer, uri: nil}), do: pointer
 
   def key(%Ref{uri: uri}), do: key(uri)
