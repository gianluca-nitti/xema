defmodule Xema.CastError do
  @moduledoc """
  Raised when a cast fails.
  """

<<<<<<< HEAD
  alias Xema.CastError

  defexception [:message, :path, :required, :to, :value, :key, :error]
=======
  defexception [:message, :path, :to, :value, :key, :error]

  @type t :: %__MODULE__{}
>>>>>>> 2c1f0139

  @type t :: %CastError{
          error: struct | nil,
          key: String.t() | atom | nil,
          message: String.t() | nil,
          path: [atom | integer | String.t()] | nil,
          required: [atom] | nil,
          to: atom | nil,
          value: term | nil
        }

  @indent "  "

  @impl true
  def message(%{message: nil} = exception), do: format_error(exception)

  def message(%{message: message}), do: message

  @impl true
  def blame(exception, stacktrace) do
    message = message(exception)
    {%{exception | message: message}, stacktrace}
  end

  @doc """
  Formats the error map to an error message.
  """
  @spec format_error(CastError.t()) :: String.t()
  def format_error(error) do
    error
    |> traverse_error()
    |> List.flatten()
    |> Enum.join("\n")
  end

  defp traverse_error(%{path: path, to: to, error: error, value: value}) when not is_nil(error) do
    ["cannot cast #{inspect(value)} to #{inspect(to)}, " <> error.message <> at_path(path)]
  end

  defp traverse_error(%{path: path, to: :atom, value: value}) when is_binary(value) do
    ["cannot cast #{inspect(value)} to :atom, the atom is unknown" <> at_path(path)]
  end

  defp traverse_error(%{path: path, to: to, key: {:ambiguous, key}}) do
    [
      "cannot cast #{to_string(key)} to #{inspect(to)} key" <>
        at_path(path) <> ", the key is ambiguous"
    ]
  end

  defp traverse_error(%{path: path, to: to, key: key}) when is_binary(key) do
    [
      "cannot cast #{inspect(key)} to #{inspect(to)} key" <>
        at_path(path) <> ", the atom is unknown"
    ]
  end

  defp traverse_error(%{path: path, to: to, key: key, value: value}) when not is_nil(key) do
    [
      "cannot cast #{inspect(value)} to #{inspect(to)}, " <>
        "key #{inspect(key)} not found in #{inspect(to)}" <> at_path(path)
    ]
  end

  defp traverse_error(%{path: path, to: to, value: value}) when is_list(to) do
    if Enum.all?(to, &is_atom/1) do
      ["cannot cast #{inspect(value)} to any of #{inspect(to)}" <> at_path(path)]
    else
      errors = to |> Enum.map(fn error -> traverse_error(error) end) |> indent()
      ["cannot cast #{inspect(value)}" <> at_path(path) <> " to any of:" | errors]
    end
  end

  defp traverse_error(%{path: path, to: to, value: value, required: required})
       when not is_nil(required) do
    [
      "cannot cast #{inspect(value)} to #{inspect(to)}" <>
        "#{at_path(path)} missing required keys #{inspect(required)}"
    ]
  end

  defp traverse_error(%{path: path, to: to, value: value}) do
    ["cannot cast #{inspect(value)} to #{inspect(to)}" <> at_path(path)]
  end

  defp at_path([]), do: ""

  defp at_path(path), do: " at #{inspect(path)}"

  defp indent(list) when is_list(list), do: Enum.map(list, &indent/1)

  defp indent(str), do: @indent <> str
end<|MERGE_RESOLUTION|>--- conflicted
+++ resolved
@@ -3,15 +3,11 @@
   Raised when a cast fails.
   """
 
-<<<<<<< HEAD
   alias Xema.CastError
 
   defexception [:message, :path, :required, :to, :value, :key, :error]
-=======
-  defexception [:message, :path, :to, :value, :key, :error]
 
   @type t :: %__MODULE__{}
->>>>>>> 2c1f0139
 
   @type t :: %CastError{
           error: struct | nil,
